--- conflicted
+++ resolved
@@ -3,26 +3,6 @@
 from config import config
 from state import get_or_create_user, find_user_by_nick
 
-<<<<<<< HEAD
-def parseAmount(text, min=0, max_amount=config["max-amount"]):
-	match = re.match("^(\d+)([,.](\d+))?$", text)
-	if not match:
-		return None, "not a positive number"
-	val = int(match.group(1)) * 100
-
-	if match.group(3):
-		if len(match.group(3)) > 2:
-			return None, "too precise ({} only two decimals are supported)".format(match.group(0))
-		elif len(match.group(3)) == 1:
-			val += int(match.group(3)) * 10
-		else:
-			val += int(match.group(3))
-
-	if val == 0:
-		return None, "zero"
-	elif val > max_amount * 100:
-		return None, "larger than the maximum allowed amount"
-=======
 
 def parse_amount(text, max_amount=config["max-amount"]):
     match = re.match(r"^(\d+)([,.](\d+))?$", text)
@@ -44,7 +24,6 @@
         return None, "larger than the maximum allowed amount"
 
     return val, None
->>>>>>> 15899435
 
 
 ARG_TEXT = 0
